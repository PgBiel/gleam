<<<<<<< HEAD
// use flate2::{write::GzEncoder, Compression};
use gleam_core::{Result, error::{Error, FileIoAction, FileKind}, io::{CommandExecutor, DirEntry, FileSystemIO, FileSystemWriter, OutputFile, ReadDir, WrappedReader, WrappedWriter}};
=======
use gleam_core::{
    error::{Error, FileIoAction, FileKind},
    io::{
        CommandExecutor, FileSystemIO, FileSystemWriter, OutputFile, WrappedReader, WrappedWriter,
    },
    Result,
};
use ignore::DirEntry;
>>>>>>> a0d3cf1a
use lazy_static::lazy_static;
use std::{
    ffi::OsStr,
    fmt::Debug,
    fs::File,
    io::{BufRead, BufReader, Write},
    path::{Path, PathBuf},
};

/// A `FileWriter` implementation that writes to the file system.
#[derive(Debug, Clone, Copy)]
pub struct ProjectIO;

impl ProjectIO {
    pub fn new() -> Self {
        Self
    }

    pub fn boxed() -> Box<Self> {
        Box::new(Self::new())
    }
}

impl gleam_core::io::FileSystemReader for ProjectIO {
    fn gleam_source_files(&self, dir: &Path) -> Box<dyn Iterator<Item = PathBuf>> {
        Box::new({
            let dir = dir.to_path_buf();
            walkdir::WalkDir::new(dir.clone())
                .follow_links(true)
                .into_iter()
                .filter_map(Result::ok)
                .filter(|e| e.file_type().is_file())
                .map(|d| d.into_path())
                .filter(move |d| is_gleam_path(d, dir.clone()))
        })
    }

    fn gleam_metadata_files(&self, dir: &Path) -> Box<dyn Iterator<Item = PathBuf>> {
        Box::new({
            let dir = dir.to_path_buf();
            walkdir::WalkDir::new(dir)
                .follow_links(true)
                .into_iter()
                .filter_map(Result::ok)
                .filter(|e| e.file_type().is_file())
                .map(|d| d.into_path())
                .filter(|p| p.extension().and_then(OsStr::to_str) == Some("gleam_module"))
        })
    }

    fn read(&self, path: &Path) -> Result<String, Error> {
        read(path)
    }

    fn is_file(&self, path: &Path) -> bool {
        path.is_file()
    }

    fn is_directory(&self, path: &Path) -> bool {
        path.is_dir()
    }

    fn reader(&self, path: &Path) -> Result<WrappedReader, Error> {
        reader(path)
    }

    fn read_dir(&self, path: &Path) -> Result<ReadDir> {
        read_dir(path).map(|res| {
            let mut blah = Vec::new();

            for item in res {
                if let Ok(a) = item {
                    blah.push(Ok(DirEntry { pathbuf: a.path() }))
                }
            }

            ReadDir::from_entries(blah)
        })
    }
}

impl FileSystemWriter for ProjectIO {
    fn writer(&self, path: &Path) -> Result<WrappedWriter, Error> {
        writer(path)
    }

    fn delete(&self, path: &Path) -> Result<()> {
        delete_dir(path)
    }

    fn copy(&self, from: &Path, to: &Path) -> Result<()> {
        copy(from, to)
    }

    fn copy_dir(&self, from: &Path, to: &Path) -> Result<()> {
        copy_dir(from, to)
    }

    fn mkdir(&self, path: &Path) -> Result<(), Error> {
        mkdir(path)
    }
}

impl CommandExecutor for ProjectIO {
    fn exec(
        &self,
        program: &str,
        args: &[String],
        env: &[(&str, String)],
        cwd: Option<&Path>,
    ) -> Result<i32, Error> {
        tracing::debug!(program=program, args=?args.join(" "), env=?env, cwd=?cwd, "command_exec");
        std::process::Command::new(program)
            .args(args)
            .envs(env.iter().map(|(a, b)| (a, b)))
            .current_dir(cwd.unwrap_or_else(|| Path::new("./")))
            .status()
            .map(|s| s.code().unwrap_or_default())
            .map_err(|e| Error::ShellCommand {
                command: program.to_ascii_uppercase(),
                err: Some(e.kind()),
            })
    }
}

impl FileSystemIO for ProjectIO {}

pub fn delete_dir(dir: &Path) -> Result<(), Error> {
    tracing::debug!(path=?dir, "deleting_directory");
    if dir.exists() {
        std::fs::remove_dir_all(&dir).map_err(|e| Error::FileIo {
            action: FileIoAction::Delete,
            kind: FileKind::Directory,
            path: dir.to_path_buf(),
            err: Some(e.to_string()),
        })?;
    } else {
        tracing::debug!(path=?dir, "directory_did_not_exist_for_deletion");
    }
    Ok(())
}

// pub fn delete(file: &PathBuf) -> Result<(), Error> {
//     tracing::debug!("Deleting file {:?}", file);
//     if file.exists() {
//         std::fs::remove_file(&file).map_err(|e| Error::FileIO {
//             action: FileIOAction::Delete,
//             kind: FileKind::File,
//             path: file.clone(),
//             err: Some(e.to_string()),
//         })?;
//     } else {
//         tracing::debug!("Did not exist for deletion: {:?}", file);
//     }
//     Ok(())
// }

pub fn write_outputs_under(outputs: &[OutputFile], base: &Path) -> Result<(), Error> {
    for file in outputs {
        write_output_under(file, base)?;
    }
    Ok(())
}

pub fn write_outputs(outputs: &[OutputFile]) -> Result<(), Error> {
    for file in outputs {
        write_output(file)?;
    }
    Ok(())
}

pub fn write_output_under(file: &OutputFile, base: &Path) -> Result<(), Error> {
    let OutputFile { path, text } = file;
    write(&base.join(path), text)
}

pub fn write_output(file: &OutputFile) -> Result<(), Error> {
    let OutputFile { path, text } = file;
    write(path, text)
}

pub fn write(path: &Path, text: &str) -> Result<(), Error> {
    write_bytes(path, text.as_bytes())
}

pub fn writer(path: &Path) -> Result<WrappedWriter, Error> {
    tracing::debug!(path = ?path, "opening_file_writer");
    let dir_path = path.parent().ok_or_else(|| Error::FileIo {
        action: FileIoAction::FindParent,
        kind: FileKind::Directory,
        path: path.to_path_buf(),
        err: None,
    })?;
    std::fs::create_dir_all(dir_path).map_err(|e| Error::FileIo {
        action: FileIoAction::Create,
        kind: FileKind::Directory,
        path: dir_path.to_path_buf(),
        err: Some(e.to_string()),
    })?;
    let file = File::create(&path).map_err(|e| Error::FileIo {
        action: FileIoAction::Create,
        kind: FileKind::File,
        path: path.to_path_buf(),
        err: Some(e.to_string()),
    })?;
    Ok(WrappedWriter::new(path, Box::new(file)))
}

pub fn write_bytes(path: &Path, bytes: &[u8]) -> Result<(), Error> {
    tracing::debug!(path=?path, "deleting_directory");

    let dir_path = path.parent().ok_or_else(|| Error::FileIo {
        action: FileIoAction::FindParent,
        kind: FileKind::Directory,
        path: path.to_path_buf(),
        err: None,
    })?;

    std::fs::create_dir_all(dir_path).map_err(|e| Error::FileIo {
        action: FileIoAction::Create,
        kind: FileKind::Directory,
        path: dir_path.to_path_buf(),
        err: Some(e.to_string()),
    })?;

    let mut f = File::create(&path).map_err(|e| Error::FileIo {
        action: FileIoAction::Create,
        kind: FileKind::File,
        path: path.to_path_buf(),
        err: Some(e.to_string()),
    })?;

    f.write_all(bytes).map_err(|e| Error::FileIo {
        action: FileIoAction::WriteTo,
        kind: FileKind::File,
        path: path.to_path_buf(),
        err: Some(e.to_string()),
    })?;
    Ok(())
}

fn is_gleam_path(path: &Path, dir: impl AsRef<Path>) -> bool {
    use regex::Regex;
    lazy_static! {
        static ref RE: Regex = Regex::new(&format!(
            "^({module}{slash})*{module}\\.gleam$",
            module = "[a-z][_a-z0-9]*",
            slash = "(/|\\\\)",
        ))
        .expect("is_gleam_path() RE regex");
    }

    RE.is_match(
        path.strip_prefix(dir)
            .expect("is_gleam_path(): strip_prefix")
            .to_str()
            .expect("is_gleam_path(): to_str"),
    )
}

#[test]
fn is_gleam_path_test() {
    assert!(is_gleam_path(
        Path::new("/some-prefix/a.gleam"),
        Path::new("/some-prefix/")
    ));

    assert!(is_gleam_path(
        Path::new("/some-prefix/one_two/a.gleam"),
        Path::new("/some-prefix/")
    ));

    assert!(is_gleam_path(
        Path::new("/some-prefix/one_two/a123.gleam"),
        Path::new("/some-prefix/")
    ));

    assert!(is_gleam_path(
        Path::new("/some-prefix/one_2/a123.gleam"),
        Path::new("/some-prefix/")
    ));
}

pub fn gleam_files(dir: &Path) -> impl Iterator<Item = PathBuf> + '_ {
    walkdir::WalkDir::new(dir)
        .follow_links(true)
        .into_iter()
        .filter_map(Result::ok)
        .filter(|e| e.file_type().is_file())
        .map(|d| d.into_path())
        .filter(move |d| is_gleam_path(d, dir))
}

pub fn gleam_files_excluding_gitignore(dir: &Path) -> impl Iterator<Item = PathBuf> + '_ {
    ignore::WalkBuilder::new(dir)
        .follow_links(true)
        .require_git(false)
        .build()
        .into_iter()
        .filter_map(Result::ok)
        .filter(|e| e.file_type().map(|t| t.is_file()).unwrap_or(false))
        .map(ignore::DirEntry::into_path)
        .filter(move |d| is_gleam_path(d, dir))
}

pub fn native_files(dir: &Path) -> Result<impl Iterator<Item = PathBuf> + '_> {
    Ok(read_dir(dir)?
        .flat_map(Result::ok)
        .map(|e| e.path())
        .filter(|path| {
            let extension = path
                .extension()
                .unwrap_or_default()
                .to_str()
                .unwrap_or_default();
            extension == "erl" || extension == "hrl" || extension == "js" || extension == "mjs"
        }))
}

pub fn erlang_files(dir: &Path) -> Result<impl Iterator<Item = PathBuf> + '_> {
    Ok(read_dir(dir)?
        .flat_map(Result::ok)
        .map(|e| e.path())
        .filter(|path| {
            let extension = path
                .extension()
                .unwrap_or_default()
                .to_str()
                .unwrap_or_default();
            extension == "erl" || extension == "hrl"
        }))
}

pub fn create_tar_archive(outputs: Vec<OutputFile>) -> Result<Vec<u8>, Error> {
    tracing::debug!("creating_tar_archive");

    let encoder = flate2::write::GzEncoder::new(vec![], flate2::Compression::default());
    let mut builder = tar::Builder::new(encoder);

    for file in outputs {
        let mut header = tar::Header::new_gnu();
        header.set_path(&file.path).map_err(|e| Error::AddTar {
            path: file.path.clone(),
            err: e.to_string(),
        })?;
        header.set_size(file.text.as_bytes().len() as u64);
        header.set_cksum();
        builder
            .append(&header, file.text.as_bytes())
            .map_err(|e| Error::AddTar {
                path: file.path.clone(),
                err: e.to_string(),
            })?;
    }

    builder
        .into_inner()
        .map_err(|e| Error::TarFinish(e.to_string()))?
        .finish()
        .map_err(|e| Error::Gzip(e.to_string()))
}

pub fn mkdir(path: impl AsRef<Path> + Debug) -> Result<(), Error> {
    tracing::debug!(path=?path, "creating_directory");

    std::fs::create_dir_all(&path).map_err(|err| Error::FileIo {
        kind: FileKind::Directory,
        path: PathBuf::from(path.as_ref()),
        action: FileIoAction::Create,
        err: Some(err.to_string()),
    })
}

pub fn read_dir(path: impl AsRef<Path> + Debug) -> Result<std::fs::ReadDir, Error> {
    tracing::debug!(path=?path,"reading_directory");

    std::fs::read_dir(&path).map_err(|e| Error::FileIo {
        action: FileIoAction::Read,
        kind: FileKind::Directory,
        path: PathBuf::from(path.as_ref()),
        err: Some(e.to_string()),
    })
}

pub fn gleam_modules_metadata_paths(
    path: impl AsRef<Path> + Debug,
) -> Result<impl Iterator<Item = PathBuf>, Error> {
    Ok(read_dir(path)?
        .into_iter()
        .filter_map(Result::ok)
        .map(|f| f.path())
        .filter(|p| p.extension().and_then(OsStr::to_str) == Some("gleam_module")))
}

pub fn read(path: impl AsRef<Path> + Debug) -> Result<String, Error> {
    tracing::debug!(path=?path,"reading_file");

    std::fs::read_to_string(&path).map_err(|err| Error::FileIo {
        action: FileIoAction::Read,
        kind: FileKind::File,
        path: PathBuf::from(path.as_ref()),
        err: Some(err.to_string()),
    })
}

pub fn reader(path: impl AsRef<Path> + Debug) -> Result<WrappedReader, Error> {
    tracing::debug!(path=?path,"opening_file_reader");

    let reader = File::open(&path).map_err(|err| Error::FileIo {
        action: FileIoAction::Open,
        kind: FileKind::File,
        path: PathBuf::from(path.as_ref()),
        err: Some(err.to_string()),
    })?;

    Ok(WrappedReader::new(path.as_ref(), Box::new(reader)))
}

pub fn buffered_reader<P: AsRef<Path> + Debug>(path: P) -> Result<impl BufRead, Error> {
    tracing::debug!(path=?path,"opening_file_buffered_reader");
    let reader = File::open(&path).map_err(|err| Error::FileIo {
        action: FileIoAction::Open,
        kind: FileKind::File,
        path: PathBuf::from(path.as_ref()),
        err: Some(err.to_string()),
    })?;
    Ok(BufReader::new(reader))
}

pub fn copy(path: impl AsRef<Path> + Debug, to: impl AsRef<Path> + Debug) -> Result<(), Error> {
    tracing::debug!(from=?path, to=?to, "copying_file");

    // TODO: include the destination in the error message
    std::fs::copy(&path, &to)
        .map_err(|err| Error::FileIo {
            action: FileIoAction::Copy,
            kind: FileKind::File,
            path: PathBuf::from(path.as_ref()),
            err: Some(err.to_string()),
        })
        .map(|_| ())
}

pub fn copy_dir(path: impl AsRef<Path> + Debug, to: impl AsRef<Path> + Debug) -> Result<(), Error> {
    tracing::debug!(from=?path, to=?to, "copying_directory");

    // TODO: include the destination in the error message
    fs_extra::dir::copy(&path, &to, &fs_extra::dir::CopyOptions::new())
        .map_err(|err| Error::FileIo {
            action: FileIoAction::Copy,
            kind: FileKind::Directory,
            path: PathBuf::from(path.as_ref()),
            err: Some(err.to_string()),
        })
        .map(|_| ())
}<|MERGE_RESOLUTION|>--- conflicted
+++ resolved
@@ -1,16 +1,5 @@
-<<<<<<< HEAD
 // use flate2::{write::GzEncoder, Compression};
 use gleam_core::{Result, error::{Error, FileIoAction, FileKind}, io::{CommandExecutor, DirEntry, FileSystemIO, FileSystemWriter, OutputFile, ReadDir, WrappedReader, WrappedWriter}};
-=======
-use gleam_core::{
-    error::{Error, FileIoAction, FileKind},
-    io::{
-        CommandExecutor, FileSystemIO, FileSystemWriter, OutputFile, WrappedReader, WrappedWriter,
-    },
-    Result,
-};
-use ignore::DirEntry;
->>>>>>> a0d3cf1a
 use lazy_static::lazy_static;
 use std::{
     ffi::OsStr,
